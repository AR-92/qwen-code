/**
 * @license
 * Copyright 2025 Google LLC
 * SPDX-License-Identifier: Apache-2.0
 */

import type {
  EmbedContentParameters,
  GenerateContentConfig,
  PartListUnion,
  Content,
  Tool,
  GenerateContentResponse,
  FunctionDeclaration,
  Schema,
} from '@google/genai';
import {
  getDirectoryContextString,
  getEnvironmentContext,
} from '../utils/environmentContext.js';
import type { ServerGeminiStreamEvent, ChatCompressionInfo } from './turn.js';
import { CompressionStatus } from './turn.js';
import { Turn, GeminiEventType } from './turn.js';
import type { Config } from '../config/config.js';
import type { UserTierId } from '../code_assist/types.js';
import { getCoreSystemPrompt, getCompressionPrompt } from './prompts.js';
<<<<<<< HEAD
=======
import { getResponseText } from '../utils/partUtils.js';
>>>>>>> 76553622
import { checkNextSpeaker } from '../utils/nextSpeakerChecker.js';
import { reportError } from '../utils/errorReporting.js';
import { GeminiChat } from './geminiChat.js';
import { retryWithBackoff } from '../utils/retry.js';
import { getErrorMessage } from '../utils/errors.js';
import { isFunctionResponse } from '../utils/messageInspectors.js';
import { tokenLimit } from './tokenLimits.js';
import type {
  ContentGenerator,
  ContentGeneratorConfig,
} from './contentGenerator.js';
<<<<<<< HEAD
import { getFunctionCalls } from '../utils/generateContentResponseUtilities.js';
=======
import { AuthType, createContentGenerator } from './contentGenerator.js';
>>>>>>> 76553622
import { ProxyAgent, setGlobalDispatcher } from 'undici';
import { DEFAULT_GEMINI_FLASH_MODEL } from '../config/models.js';
import { LoopDetectionService } from '../services/loopDetectionService.js';
import { ideContext } from '../ide/ideContext.js';
import {
  logChatCompression,
  logNextSpeakerCheck,
<<<<<<< HEAD
} from '../telemetry/loggers.js';
import {
  makeChatCompressionEvent,
  NextSpeakerCheckEvent,
} from '../telemetry/types.js';
import { IdeContext, File } from '../ide/ideContext.js';
=======
  logMalformedJsonResponse,
} from '../telemetry/loggers.js';
import {
  makeChatCompressionEvent,
  MalformedJsonResponseEvent,
  NextSpeakerCheckEvent,
} from '../telemetry/types.js';
import type { IdeContext, File } from '../ide/ideContext.js';
>>>>>>> 76553622

function isThinkingSupported(model: string) {
  if (model.startsWith('gemini-2.5')) return true;
  return false;
}

/**
 * Returns the index of the content after the fraction of the total characters in the history.
 *
 * Exported for testing purposes.
 */
export function findIndexAfterFraction(
  history: Content[],
  fraction: number,
): number {
  if (fraction <= 0 || fraction >= 1) {
    throw new Error('Fraction must be between 0 and 1');
  }

  const contentLengths = history.map(
    (content) => JSON.stringify(content).length,
  );

  const totalCharacters = contentLengths.reduce(
    (sum, length) => sum + length,
    0,
  );
  const targetCharacters = totalCharacters * fraction;

  let charactersSoFar = 0;
  for (let i = 0; i < contentLengths.length; i++) {
    charactersSoFar += contentLengths[i];
    if (charactersSoFar >= targetCharacters) {
      return i;
    }
  }
  return contentLengths.length;
}

const MAX_TURNS = 100;

/**
 * Threshold for compression token count as a fraction of the model's token limit.
 * If the chat history exceeds this threshold, it will be compressed.
 */
const COMPRESSION_TOKEN_THRESHOLD = 0.7;

/**
 * The fraction of the latest chat history to keep. A value of 0.3
 * means that only the last 30% of the chat history will be kept after compression.
 */
const COMPRESSION_PRESERVE_THRESHOLD = 0.3;

export class GeminiClient {
  private chat?: GeminiChat;
  private contentGenerator?: ContentGenerator;
  private readonly embeddingModel: string;
  private readonly generateContentConfig: GenerateContentConfig = {
    temperature: 0,
    topP: 1,
  };
  private sessionTurnCount = 0;

  private readonly loopDetector: LoopDetectionService;
  private lastPromptId: string;
  private lastSentIdeContext: IdeContext | undefined;
  private forceFullIdeContext = true;

  /**
   * At any point in this conversation, was compression triggered without
   * being forced and did it fail?
   */
  private hasFailedCompressionAttempt = false;

  constructor(private readonly config: Config) {
    if (config.getProxy()) {
      setGlobalDispatcher(new ProxyAgent(config.getProxy() as string));
    }

    this.embeddingModel = config.getEmbeddingModel();
    this.loopDetector = new LoopDetectionService(config);
    this.lastPromptId = this.config.getSessionId();
  }

  async initialize(contentGeneratorConfig: ContentGeneratorConfig) {
    this.contentGenerator = await createContentGenerator(
      contentGeneratorConfig,
      this.config,
      this.config.getSessionId(),
    );
    this.chat = await this.startChat();
  }

  getContentGenerator(): ContentGenerator {
    if (!this.contentGenerator) {
      throw new Error('Content generator not initialized');
    }
    return this.contentGenerator;
  }

  getUserTier(): UserTierId | undefined {
    return this.contentGenerator?.userTier;
  }

  async addHistory(content: Content) {
    this.getChat().addHistory(content);
  }

  getChat(): GeminiChat {
    if (!this.chat) {
      throw new Error('Chat not initialized');
    }
    return this.chat;
  }

  isInitialized(): boolean {
    return this.chat !== undefined && this.contentGenerator !== undefined;
  }

  getHistory(): Content[] {
    return this.getChat().getHistory();
  }

  setHistory(
    history: Content[],
    { stripThoughts = false }: { stripThoughts?: boolean } = {},
  ) {
    const historyToSet = stripThoughts
      ? history.map((content) => {
          const newContent = { ...content };
          if (newContent.parts) {
            newContent.parts = newContent.parts.map((part) => {
              if (
                part &&
                typeof part === 'object' &&
                'thoughtSignature' in part
              ) {
                const newPart = { ...part };
                delete (newPart as { thoughtSignature?: string })
                  .thoughtSignature;
                return newPart;
              }
              return part;
            });
          }
          return newContent;
        })
      : history;
    this.getChat().setHistory(historyToSet);
    this.forceFullIdeContext = true;
  }

  async setTools(): Promise<void> {
    const toolRegistry = this.config.getToolRegistry();
    const toolDeclarations = toolRegistry.getFunctionDeclarations();
    const tools: Tool[] = [{ functionDeclarations: toolDeclarations }];
    this.getChat().setTools(tools);
  }

  async resetChat(): Promise<void> {
    this.chat = await this.startChat();
  }

  async addDirectoryContext(): Promise<void> {
    if (!this.chat) {
      return;
    }

    this.getChat().addHistory({
      role: 'user',
      parts: [{ text: await getDirectoryContextString(this.config) }],
    });
  }

  async startChat(extraHistory?: Content[]): Promise<GeminiChat> {
    this.forceFullIdeContext = true;
    this.hasFailedCompressionAttempt = false;
    const envParts = await getEnvironmentContext(this.config);
    const toolRegistry = this.config.getToolRegistry();
    const toolDeclarations = toolRegistry.getFunctionDeclarations();
    const tools: Tool[] = [{ functionDeclarations: toolDeclarations }];
    const history: Content[] = [
      {
        role: 'user',
        parts: envParts,
      },
      {
        role: 'model',
        parts: [{ text: 'Got it. Thanks for the context!' }],
      },
      ...(extraHistory ?? []),
    ];
    try {
      const userMemory = this.config.getUserMemory();
      const systemInstruction = getCoreSystemPrompt(userMemory);
      const generateContentConfigWithThinking = isThinkingSupported(
        this.config.getModel(),
      )
        ? {
            ...this.generateContentConfig,
            thinkingConfig: {
              thinkingBudget: -1,
              includeThoughts: true,
            },
          }
        : this.generateContentConfig;
      return new GeminiChat(
        this.config,
        this.getContentGenerator(),
        {
          systemInstruction,
          ...generateContentConfigWithThinking,
          tools,
        },
        history,
      );
    } catch (error) {
      await reportError(
        error,
        'Error initializing Gemini chat session.',
        history,
        'startChat',
      );
      throw new Error(`Failed to initialize chat: ${getErrorMessage(error)}`);
    }
  }

  private getIdeContextParts(forceFullContext: boolean): {
    contextParts: string[];
    newIdeContext: IdeContext | undefined;
  } {
    const currentIdeContext = ideContext.getIdeContext();
    if (!currentIdeContext) {
      return { contextParts: [], newIdeContext: undefined };
    }

    if (forceFullContext || !this.lastSentIdeContext) {
      // Send full context as JSON
      const openFiles = currentIdeContext.workspaceState?.openFiles || [];
      const activeFile = openFiles.find((f) => f.isActive);
      const otherOpenFiles = openFiles
        .filter((f) => !f.isActive)
        .map((f) => f.path);

      const contextData: Record<string, unknown> = {};

      if (activeFile) {
        contextData['activeFile'] = {
          path: activeFile.path,
          cursor: activeFile.cursor
            ? {
                line: activeFile.cursor.line,
                character: activeFile.cursor.character,
              }
            : undefined,
          selectedText: activeFile.selectedText || undefined,
        };
      }

      if (otherOpenFiles.length > 0) {
        contextData['otherOpenFiles'] = otherOpenFiles;
      }

      if (Object.keys(contextData).length === 0) {
        return { contextParts: [], newIdeContext: currentIdeContext };
      }

      const jsonString = JSON.stringify(contextData, null, 2);
      const contextParts = [
        "Here is the user's editor context as a JSON object. This is for your information only.",
        '```json',
        jsonString,
        '```',
      ];

      if (this.config.getDebugMode()) {
        console.log(contextParts.join('\n'));
      }
      return {
        contextParts,
        newIdeContext: currentIdeContext,
      };
    } else {
      // Calculate and send delta as JSON
      const delta: Record<string, unknown> = {};
      const changes: Record<string, unknown> = {};

      const lastFiles = new Map(
        (this.lastSentIdeContext.workspaceState?.openFiles || []).map(
          (f: File) => [f.path, f],
        ),
      );
      const currentFiles = new Map(
        (currentIdeContext.workspaceState?.openFiles || []).map((f: File) => [
          f.path,
          f,
        ]),
      );

      const openedFiles: string[] = [];
      for (const [path] of currentFiles.entries()) {
        if (!lastFiles.has(path)) {
          openedFiles.push(path);
        }
      }
      if (openedFiles.length > 0) {
        changes['filesOpened'] = openedFiles;
      }

      const closedFiles: string[] = [];
      for (const [path] of lastFiles.entries()) {
        if (!currentFiles.has(path)) {
          closedFiles.push(path);
        }
      }
      if (closedFiles.length > 0) {
        changes['filesClosed'] = closedFiles;
      }

      const lastActiveFile = (
        this.lastSentIdeContext.workspaceState?.openFiles || []
      ).find((f: File) => f.isActive);
      const currentActiveFile = (
        currentIdeContext.workspaceState?.openFiles || []
      ).find((f: File) => f.isActive);

      if (currentActiveFile) {
        if (!lastActiveFile || lastActiveFile.path !== currentActiveFile.path) {
          changes['activeFileChanged'] = {
            path: currentActiveFile.path,
            cursor: currentActiveFile.cursor
              ? {
                  line: currentActiveFile.cursor.line,
                  character: currentActiveFile.cursor.character,
                }
              : undefined,
            selectedText: currentActiveFile.selectedText || undefined,
          };
        } else {
          const lastCursor = lastActiveFile.cursor;
          const currentCursor = currentActiveFile.cursor;
          if (
            currentCursor &&
            (!lastCursor ||
              lastCursor.line !== currentCursor.line ||
              lastCursor.character !== currentCursor.character)
          ) {
            changes['cursorMoved'] = {
              path: currentActiveFile.path,
              cursor: {
                line: currentCursor.line,
                character: currentCursor.character,
              },
            };
          }

          const lastSelectedText = lastActiveFile.selectedText || '';
          const currentSelectedText = currentActiveFile.selectedText || '';
          if (lastSelectedText !== currentSelectedText) {
            changes['selectionChanged'] = {
              path: currentActiveFile.path,
              selectedText: currentSelectedText,
            };
          }
        }
      } else if (lastActiveFile) {
        changes['activeFileChanged'] = {
          path: null,
          previousPath: lastActiveFile.path,
        };
      }

      if (Object.keys(changes).length === 0) {
        return { contextParts: [], newIdeContext: currentIdeContext };
      }

      delta['changes'] = changes;
      const jsonString = JSON.stringify(delta, null, 2);
      const contextParts = [
        "Here is a summary of changes in the user's editor context, in JSON format. This is for your information only.",
        '```json',
        jsonString,
        '```',
      ];

      if (this.config.getDebugMode()) {
        console.log(contextParts.join('\n'));
      }
      return {
        contextParts,
        newIdeContext: currentIdeContext,
      };
    }
  }

  async *sendMessageStream(
    request: PartListUnion,
    signal: AbortSignal,
    prompt_id: string,
    turns: number = MAX_TURNS,
    originalModel?: string,
  ): AsyncGenerator<ServerGeminiStreamEvent, Turn> {
    if (this.lastPromptId !== prompt_id) {
      this.loopDetector.reset(prompt_id);
      this.lastPromptId = prompt_id;
    }
    this.sessionTurnCount++;
    if (
      this.config.getMaxSessionTurns() > 0 &&
      this.sessionTurnCount > this.config.getMaxSessionTurns()
    ) {
      yield { type: GeminiEventType.MaxSessionTurns };
      return new Turn(this.getChat(), prompt_id);
    }
    // Ensure turns never exceeds MAX_TURNS to prevent infinite loops
    const boundedTurns = Math.min(turns, MAX_TURNS);
    if (!boundedTurns) {
      return new Turn(this.getChat(), prompt_id);
    }

    // Track the original model from the first call to detect model switching
    const initialModel = originalModel || this.config.getModel();

    const compressed = await this.tryCompressChat(prompt_id);

    if (compressed.compressionStatus === CompressionStatus.COMPRESSED) {
      yield { type: GeminiEventType.ChatCompressed, value: compressed };
    }

<<<<<<< HEAD
    // Check session token limit after compression using accurate token counting
    const sessionTokenLimit = this.config.getSessionTokenLimit();
    if (sessionTokenLimit > 0) {
      // Get all the content that would be sent in an API call
      const currentHistory = this.getChat().getHistory(true);
      const userMemory = this.config.getUserMemory();
      const systemPrompt = getCoreSystemPrompt(userMemory);
      const environment = await getEnvironmentContext(this.config);

      // Create a mock request content to count total tokens
      const mockRequestContent = [
        {
          role: 'system' as const,
          parts: [{ text: systemPrompt }, ...environment],
        },
        ...currentHistory,
      ];

      // Use the improved countTokens method for accurate counting
      const { totalTokens: totalRequestTokens } =
        await this.getContentGenerator().countTokens({
          model: this.config.getModel(),
          contents: mockRequestContent,
        });

      if (
        totalRequestTokens !== undefined &&
        totalRequestTokens > sessionTokenLimit
      ) {
        yield {
          type: GeminiEventType.SessionTokenLimitExceeded,
          value: {
            currentTokens: totalRequestTokens,
            limit: sessionTokenLimit,
            message:
              `Session token limit exceeded: ${totalRequestTokens} tokens > ${sessionTokenLimit} limit. ` +
              'Please start a new session or increase the sessionTokenLimit in your settings.json.',
          },
        };
        return new Turn(this.getChat(), prompt_id);
      }
    }

    // Prevent context updates from being sent while a tool call is
    // waiting for a response. The Qwen API requires that a functionResponse
=======
    // Prevent context updates from being sent while a tool call is
    // waiting for a response. The Gemini API requires that a functionResponse
>>>>>>> 76553622
    // part from the user immediately follows a functionCall part from the model
    // in the conversation history . The IDE context is not discarded; it will
    // be included in the next regular message sent to the model.
    const history = this.getHistory();
    const lastMessage =
      history.length > 0 ? history[history.length - 1] : undefined;
    const hasPendingToolCall =
      !!lastMessage &&
      lastMessage.role === 'model' &&
      (lastMessage.parts?.some((p) => 'functionCall' in p) || false);

    if (this.config.getIdeMode() && !hasPendingToolCall) {
      const { contextParts, newIdeContext } = this.getIdeContextParts(
        this.forceFullIdeContext || history.length === 0,
      );
      if (contextParts.length > 0) {
        this.getChat().addHistory({
          role: 'user',
          parts: [{ text: contextParts.join('\n') }],
        });
      }
      this.lastSentIdeContext = newIdeContext;
      this.forceFullIdeContext = false;
    }

    const turn = new Turn(this.getChat(), prompt_id);

    const loopDetected = await this.loopDetector.turnStarted(signal);
    if (loopDetected) {
      yield { type: GeminiEventType.LoopDetected };
      return turn;
    }

    const resultStream = turn.run(request, signal);
    for await (const event of resultStream) {
      if (this.loopDetector.addAndCheck(event)) {
        yield { type: GeminiEventType.LoopDetected };
        return turn;
      }
      yield event;
      if (event.type === GeminiEventType.Error) {
        return turn;
      }
    }
    if (!turn.pendingToolCalls.length && signal && !signal.aborted) {
      // Check if model was switched during the call (likely due to quota error)
      const currentModel = this.config.getModel();
      if (currentModel !== initialModel) {
        // Model was switched (likely due to quota error fallback)
        // Don't continue with recursive call to prevent unwanted Flash execution
        return turn;
      }

      if (this.config.getSkipNextSpeakerCheck()) {
        return turn;
      }

      const nextSpeakerCheck = await checkNextSpeaker(
        this.getChat(),
        this,
        signal,
      );
      logNextSpeakerCheck(
        this.config,
        new NextSpeakerCheckEvent(
          prompt_id,
          turn.finishReason?.toString() || '',
          nextSpeakerCheck?.next_speaker || '',
        ),
      );
      if (nextSpeakerCheck?.next_speaker === 'model') {
        const nextRequest = [{ text: 'Please continue.' }];
        // This recursive call's events will be yielded out, but the final
        // turn object will be from the top-level call.
        yield* this.sendMessageStream(
          nextRequest,
          signal,
          prompt_id,
          boundedTurns - 1,
          initialModel,
        );
      }
    }
    return turn;
  }

  async generateJson(
    contents: Content[],
    schema: Record<string, unknown>,
    abortSignal: AbortSignal,
    model?: string,
    config: GenerateContentConfig = {},
  ): Promise<Record<string, unknown>> {
    // Use current model from config instead of hardcoded Flash model
    const modelToUse =
      model || this.config.getModel() || DEFAULT_GEMINI_FLASH_MODEL;
    try {
      const userMemory = this.config.getUserMemory();
      const systemInstruction = getCoreSystemPrompt(userMemory);
      const requestConfig = {
        abortSignal,
        ...this.generateContentConfig,
        ...config,
      };

      // Convert schema to function declaration
      const functionDeclaration: FunctionDeclaration = {
        name: 'respond_in_schema',
        description: 'Provide the response in provided schema',
        parameters: schema as Schema,
      };

      const tools: Tool[] = [
        {
          functionDeclarations: [functionDeclaration],
        },
      ];

      const apiCall = () =>
        this.getContentGenerator().generateContent(
          {
            model: modelToUse,
            config: {
              ...requestConfig,
              systemInstruction,
              tools,
            },
            contents,
          },
          this.lastPromptId,
        );

      const result = await retryWithBackoff(apiCall, {
        onPersistent429: async (authType?: string, error?: unknown) =>
          await this.handleFlashFallback(authType, error),
        authType: this.config.getContentGeneratorConfig()?.authType,
      });
<<<<<<< HEAD
      const functionCalls = getFunctionCalls(result);
      if (functionCalls && functionCalls.length > 0) {
        const functionCall = functionCalls.find(
          (call) => call.name === 'respond_in_schema',
=======

      let text = getResponseText(result);
      if (!text) {
        const error = new Error(
          'API returned an empty response for generateJson.',
        );
        await reportError(
          error,
          'Error in generateJson: API returned an empty response.',
          contents,
          'generateJson-empty-response',
        );
        throw error;
      }

      const prefix = '```json';
      const suffix = '```';
      if (text.startsWith(prefix) && text.endsWith(suffix)) {
        logMalformedJsonResponse(
          this.config,
          new MalformedJsonResponseEvent(modelToUse),
        );
        text = text
          .substring(prefix.length, text.length - suffix.length)
          .trim();
      }

      try {
        return JSON.parse(text);
      } catch (parseError) {
        await reportError(
          parseError,
          'Failed to parse JSON response from generateJson.',
          {
            responseTextFailedToParse: text,
            originalRequestContents: contents,
          },
          'generateJson-parse',
        );
        throw new Error(
          `Failed to parse API response as JSON: ${getErrorMessage(
            parseError,
          )}`,
>>>>>>> 76553622
        );
        if (functionCall && functionCall.args) {
          return functionCall.args as Record<string, unknown>;
        }
      }
      return {};
    } catch (error) {
      if (abortSignal.aborted) {
        throw error;
      }

      // Avoid double reporting for the empty response case handled above
      if (
        error instanceof Error &&
        error.message === 'API returned an empty response for generateJson.'
      ) {
        throw error;
      }

      await reportError(
        error,
        'Error generating JSON content via API.',
        contents,
        'generateJson-api',
      );
      throw new Error(
        `Failed to generate JSON content: ${getErrorMessage(error)}`,
      );
    }
  }

  async generateContent(
    contents: Content[],
    generationConfig: GenerateContentConfig,
    abortSignal: AbortSignal,
    model?: string,
  ): Promise<GenerateContentResponse> {
    const modelToUse = model ?? this.config.getModel();
    const configToUse: GenerateContentConfig = {
      ...this.generateContentConfig,
      ...generationConfig,
    };

    try {
      const userMemory = this.config.getUserMemory();
      const systemInstruction = getCoreSystemPrompt(userMemory);

      const requestConfig: GenerateContentConfig = {
        abortSignal,
        ...configToUse,
        systemInstruction,
      };

      const apiCall = () =>
        this.getContentGenerator().generateContent(
          {
            model: modelToUse,
            config: requestConfig,
            contents,
          },
          this.lastPromptId,
        );

      const result = await retryWithBackoff(apiCall, {
        onPersistent429: async (authType?: string, error?: unknown) =>
          await this.handleFlashFallback(authType, error),
        authType: this.config.getContentGeneratorConfig()?.authType,
      });
      return result;
    } catch (error: unknown) {
      if (abortSignal.aborted) {
        throw error;
      }

      await reportError(
        error,
        `Error generating content via API with model ${modelToUse}.`,
        {
          requestContents: contents,
          requestConfig: configToUse,
        },
        'generateContent-api',
      );
      throw new Error(
        `Failed to generate content with model ${modelToUse}: ${getErrorMessage(error)}`,
      );
    }
  }

  async generateEmbedding(texts: string[]): Promise<number[][]> {
    if (!texts || texts.length === 0) {
      return [];
    }
    const embedModelParams: EmbedContentParameters = {
      model: this.embeddingModel,
      contents: texts,
    };

    const embedContentResponse =
      await this.getContentGenerator().embedContent(embedModelParams);
    if (
      !embedContentResponse.embeddings ||
      embedContentResponse.embeddings.length === 0
    ) {
      throw new Error('No embeddings found in API response.');
    }

    if (embedContentResponse.embeddings.length !== texts.length) {
      throw new Error(
        `API returned a mismatched number of embeddings. Expected ${texts.length}, got ${embedContentResponse.embeddings.length}.`,
      );
    }

    return embedContentResponse.embeddings.map((embedding, index) => {
      const values = embedding.values;
      if (!values || values.length === 0) {
        throw new Error(
          `API returned an empty embedding for input text at index ${index}: "${texts[index]}"`,
        );
      }
      return values;
    });
  }

  async tryCompressChat(
    prompt_id: string,
    force: boolean = false,
  ): Promise<ChatCompressionInfo> {
    const curatedHistory = this.getChat().getHistory(true);

    // Regardless of `force`, don't do anything if the history is empty.
    if (
      curatedHistory.length === 0 ||
      (this.hasFailedCompressionAttempt && !force)
    ) {
      return {
        originalTokenCount: 0,
        newTokenCount: 0,
        compressionStatus: CompressionStatus.NOOP,
      };
    }

    const model = this.config.getModel();

    const { totalTokens: originalTokenCount } =
      await this.getContentGenerator().countTokens({
        model,
        contents: curatedHistory,
      });
    if (originalTokenCount === undefined) {
      console.warn(`Could not determine token count for model ${model}.`);
      this.hasFailedCompressionAttempt = !force && true;
      return {
        originalTokenCount: 0,
        newTokenCount: 0,
        compressionStatus:
          CompressionStatus.COMPRESSION_FAILED_TOKEN_COUNT_ERROR,
      };
    }

    const contextPercentageThreshold =
      this.config.getChatCompression()?.contextPercentageThreshold;

    // Don't compress if not forced and we are under the limit.
    if (!force) {
      const threshold =
        contextPercentageThreshold ?? COMPRESSION_TOKEN_THRESHOLD;
      if (originalTokenCount < threshold * tokenLimit(model)) {
        return {
          originalTokenCount,
          newTokenCount: originalTokenCount,
          compressionStatus: CompressionStatus.NOOP,
        };
      }
    }

    let compressBeforeIndex = findIndexAfterFraction(
      curatedHistory,
      1 - COMPRESSION_PRESERVE_THRESHOLD,
    );
    // Find the first user message after the index. This is the start of the next turn.
    while (
      compressBeforeIndex < curatedHistory.length &&
      (curatedHistory[compressBeforeIndex]?.role === 'model' ||
        isFunctionResponse(curatedHistory[compressBeforeIndex]))
    ) {
      compressBeforeIndex++;
    }

    const historyToCompress = curatedHistory.slice(0, compressBeforeIndex);
    const historyToKeep = curatedHistory.slice(compressBeforeIndex);

    this.getChat().setHistory(historyToCompress);

    const { text: summary } = await this.getChat().sendMessage(
      {
        message: {
          text: 'First, reason in your scratchpad. Then, generate the <state_snapshot>.',
        },
        config: {
          systemInstruction: { text: getCompressionPrompt() },
          maxOutputTokens: originalTokenCount,
        },
      },
      prompt_id,
    );
    const chat = await this.startChat([
      {
        role: 'user',
        parts: [{ text: summary }],
      },
      {
        role: 'model',
        parts: [{ text: 'Got it. Thanks for the additional context!' }],
      },
      ...historyToKeep,
    ]);
    this.forceFullIdeContext = true;

    const { totalTokens: newTokenCount } =
      await this.getContentGenerator().countTokens({
        // model might change after calling `sendMessage`, so we get the newest value from config
        model: this.config.getModel(),
        contents: chat.getHistory(),
      });
    if (newTokenCount === undefined) {
      console.warn('Could not determine compressed history token count.');
      this.hasFailedCompressionAttempt = !force && true;
      return {
        originalTokenCount,
        newTokenCount: originalTokenCount,
        compressionStatus:
          CompressionStatus.COMPRESSION_FAILED_TOKEN_COUNT_ERROR,
      };
    }

    logChatCompression(
      this.config,
      makeChatCompressionEvent({
        tokens_before: originalTokenCount,
        tokens_after: newTokenCount,
      }),
    );

    if (newTokenCount > originalTokenCount) {
      this.getChat().setHistory(curatedHistory);
      this.hasFailedCompressionAttempt = !force && true;
      return {
        originalTokenCount,
        newTokenCount,
        compressionStatus:
          CompressionStatus.COMPRESSION_FAILED_INFLATED_TOKEN_COUNT,
      };
    } else {
      this.chat = chat; // Chat compression successful, set new state.
    }

    logChatCompression(
      this.config,
      makeChatCompressionEvent({
        tokens_before: originalTokenCount,
        tokens_after: newTokenCount,
      }),
    );

    return {
      originalTokenCount,
      newTokenCount,
      compressionStatus: CompressionStatus.COMPRESSED,
    };
  }

  /**
   * Handles falling back to Flash model when persistent 429 errors occur for OAuth users.
   * Uses a fallback handler if provided by the config; otherwise, returns null.
   */
  private async handleFlashFallback(
    authType?: string,
    error?: unknown,
  ): Promise<string | null> {
    // Handle different auth types
    if (authType === AuthType.QWEN_OAUTH) {
      return this.handleQwenOAuthError(error);
    }

    // Only handle fallback for OAuth users
    if (authType !== AuthType.LOGIN_WITH_GOOGLE) {
      return null;
    }

    const currentModel = this.config.getModel();
    const fallbackModel = DEFAULT_GEMINI_FLASH_MODEL;

    // Don't fallback if already using Flash model
    if (currentModel === fallbackModel) {
      return null;
    }

    // Check if config has a fallback handler (set by CLI package)
    const fallbackHandler = this.config.flashFallbackHandler;
    if (typeof fallbackHandler === 'function') {
      try {
        const accepted = await fallbackHandler(
          currentModel,
          fallbackModel,
          error,
        );
        if (accepted !== false && accepted !== null) {
          this.config.setModel(fallbackModel);
          this.config.setFallbackMode(true);
          return fallbackModel;
        }
        // Check if the model was switched manually in the handler
        if (this.config.getModel() === fallbackModel) {
          return null; // Model was switched but don't continue with current prompt
        }
      } catch (error) {
        console.warn('Flash fallback handler failed:', error);
      }
    }

    return null;
  }
<<<<<<< HEAD

  /**
   * Handles Qwen OAuth authentication errors and rate limiting
   */
  private async handleQwenOAuthError(error?: unknown): Promise<string | null> {
    if (!error) {
      return null;
    }

    const errorMessage =
      error instanceof Error
        ? error.message.toLowerCase()
        : String(error).toLowerCase();
    const errorCode =
      (error as { status?: number; code?: number })?.status ||
      (error as { status?: number; code?: number })?.code;

    // Check if this is an authentication/authorization error
    const isAuthError =
      errorCode === 401 ||
      errorCode === 403 ||
      errorMessage.includes('unauthorized') ||
      errorMessage.includes('forbidden') ||
      errorMessage.includes('invalid api key') ||
      errorMessage.includes('authentication') ||
      errorMessage.includes('access denied') ||
      (errorMessage.includes('token') && errorMessage.includes('expired'));

    // Check if this is a rate limiting error
    const isRateLimitError =
      errorCode === 429 ||
      errorMessage.includes('429') ||
      errorMessage.includes('rate limit') ||
      errorMessage.includes('too many requests');

    if (isAuthError) {
      console.warn('Qwen OAuth authentication error detected:', errorMessage);
      // The QwenContentGenerator should automatically handle token refresh
      // If it still fails, it likely means the refresh token is also expired
      console.log(
        'Note: If this persists, you may need to re-authenticate with Qwen OAuth',
      );
      return null;
    }

    if (isRateLimitError) {
      console.warn('Qwen API rate limit encountered:', errorMessage);
      // For rate limiting, we don't need to do anything special
      // The retry mechanism will handle the backoff
      return null;
    }

    // For other errors, don't handle them specially
    return null;
  }
=======
>>>>>>> 76553622
}

export const TEST_ONLY = {
  COMPRESSION_PRESERVE_THRESHOLD,
  COMPRESSION_TOKEN_THRESHOLD,
};<|MERGE_RESOLUTION|>--- conflicted
+++ resolved
@@ -5,69 +5,50 @@
  */
 
 import type {
+  Content,
   EmbedContentParameters,
+  FunctionDeclaration,
   GenerateContentConfig,
+  GenerateContentResponse,
   PartListUnion,
-  Content,
+  Schema,
   Tool,
-  GenerateContentResponse,
-  FunctionDeclaration,
-  Schema,
 } from '@google/genai';
-import {
-  getDirectoryContextString,
-  getEnvironmentContext,
-} from '../utils/environmentContext.js';
-import type { ServerGeminiStreamEvent, ChatCompressionInfo } from './turn.js';
-import { CompressionStatus } from './turn.js';
-import { Turn, GeminiEventType } from './turn.js';
+import { ProxyAgent, setGlobalDispatcher } from 'undici';
+import type { UserTierId } from '../code_assist/types.js';
 import type { Config } from '../config/config.js';
-import type { UserTierId } from '../code_assist/types.js';
-import { getCoreSystemPrompt, getCompressionPrompt } from './prompts.js';
-<<<<<<< HEAD
-=======
-import { getResponseText } from '../utils/partUtils.js';
->>>>>>> 76553622
-import { checkNextSpeaker } from '../utils/nextSpeakerChecker.js';
-import { reportError } from '../utils/errorReporting.js';
-import { GeminiChat } from './geminiChat.js';
-import { retryWithBackoff } from '../utils/retry.js';
-import { getErrorMessage } from '../utils/errors.js';
-import { isFunctionResponse } from '../utils/messageInspectors.js';
-import { tokenLimit } from './tokenLimits.js';
-import type {
-  ContentGenerator,
-  ContentGeneratorConfig,
-} from './contentGenerator.js';
-<<<<<<< HEAD
-import { getFunctionCalls } from '../utils/generateContentResponseUtilities.js';
-=======
-import { AuthType, createContentGenerator } from './contentGenerator.js';
->>>>>>> 76553622
-import { ProxyAgent, setGlobalDispatcher } from 'undici';
 import { DEFAULT_GEMINI_FLASH_MODEL } from '../config/models.js';
+import type { File, IdeContext } from '../ide/ideContext.js';
+import { ideContext } from '../ide/ideContext.js';
 import { LoopDetectionService } from '../services/loopDetectionService.js';
-import { ideContext } from '../ide/ideContext.js';
 import {
   logChatCompression,
   logNextSpeakerCheck,
-<<<<<<< HEAD
 } from '../telemetry/loggers.js';
 import {
   makeChatCompressionEvent,
   NextSpeakerCheckEvent,
 } from '../telemetry/types.js';
-import { IdeContext, File } from '../ide/ideContext.js';
-=======
-  logMalformedJsonResponse,
-} from '../telemetry/loggers.js';
 import {
-  makeChatCompressionEvent,
-  MalformedJsonResponseEvent,
-  NextSpeakerCheckEvent,
-} from '../telemetry/types.js';
-import type { IdeContext, File } from '../ide/ideContext.js';
->>>>>>> 76553622
+  getDirectoryContextString,
+  getEnvironmentContext,
+} from '../utils/environmentContext.js';
+import { reportError } from '../utils/errorReporting.js';
+import { getErrorMessage } from '../utils/errors.js';
+import { getFunctionCalls } from '../utils/generateContentResponseUtilities.js';
+import { isFunctionResponse } from '../utils/messageInspectors.js';
+import { checkNextSpeaker } from '../utils/nextSpeakerChecker.js';
+import { retryWithBackoff } from '../utils/retry.js';
+import type {
+  ContentGenerator,
+  ContentGeneratorConfig,
+} from './contentGenerator.js';
+import { AuthType, createContentGenerator } from './contentGenerator.js';
+import { GeminiChat } from './geminiChat.js';
+import { getCompressionPrompt, getCoreSystemPrompt } from './prompts.js';
+import { tokenLimit } from './tokenLimits.js';
+import type { ChatCompressionInfo, ServerGeminiStreamEvent } from './turn.js';
+import { CompressionStatus, GeminiEventType, Turn } from './turn.js';
 
 function isThinkingSupported(model: string) {
   if (model.startsWith('gemini-2.5')) return true;
@@ -497,7 +478,6 @@
       yield { type: GeminiEventType.ChatCompressed, value: compressed };
     }
 
-<<<<<<< HEAD
     // Check session token limit after compression using accurate token counting
     const sessionTokenLimit = this.config.getSessionTokenLimit();
     if (sessionTokenLimit > 0) {
@@ -543,10 +523,6 @@
 
     // Prevent context updates from being sent while a tool call is
     // waiting for a response. The Qwen API requires that a functionResponse
-=======
-    // Prevent context updates from being sent while a tool call is
-    // waiting for a response. The Gemini API requires that a functionResponse
->>>>>>> 76553622
     // part from the user immediately follows a functionCall part from the model
     // in the conversation history . The IDE context is not discarded; it will
     // be included in the next regular message sent to the model.
@@ -684,56 +660,10 @@
           await this.handleFlashFallback(authType, error),
         authType: this.config.getContentGeneratorConfig()?.authType,
       });
-<<<<<<< HEAD
       const functionCalls = getFunctionCalls(result);
       if (functionCalls && functionCalls.length > 0) {
         const functionCall = functionCalls.find(
           (call) => call.name === 'respond_in_schema',
-=======
-
-      let text = getResponseText(result);
-      if (!text) {
-        const error = new Error(
-          'API returned an empty response for generateJson.',
-        );
-        await reportError(
-          error,
-          'Error in generateJson: API returned an empty response.',
-          contents,
-          'generateJson-empty-response',
-        );
-        throw error;
-      }
-
-      const prefix = '```json';
-      const suffix = '```';
-      if (text.startsWith(prefix) && text.endsWith(suffix)) {
-        logMalformedJsonResponse(
-          this.config,
-          new MalformedJsonResponseEvent(modelToUse),
-        );
-        text = text
-          .substring(prefix.length, text.length - suffix.length)
-          .trim();
-      }
-
-      try {
-        return JSON.parse(text);
-      } catch (parseError) {
-        await reportError(
-          parseError,
-          'Failed to parse JSON response from generateJson.',
-          {
-            responseTextFailedToParse: text,
-            originalRequestContents: contents,
-          },
-          'generateJson-parse',
-        );
-        throw new Error(
-          `Failed to parse API response as JSON: ${getErrorMessage(
-            parseError,
-          )}`,
->>>>>>> 76553622
         );
         if (functionCall && functionCall.args) {
           return functionCall.args as Record<string, unknown>;
@@ -1057,7 +987,6 @@
 
     return null;
   }
-<<<<<<< HEAD
 
   /**
    * Handles Qwen OAuth authentication errors and rate limiting
@@ -1113,8 +1042,6 @@
     // For other errors, don't handle them specially
     return null;
   }
-=======
->>>>>>> 76553622
 }
 
 export const TEST_ONLY = {
