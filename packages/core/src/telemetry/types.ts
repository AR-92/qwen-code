/**
 * @license
 * Copyright 2025 Google LLC
 * SPDX-License-Identifier: Apache-2.0
 */

<<<<<<< HEAD
import { GenerateContentResponseUsageMetadata } from '@google/genai';
import { Config } from '../config/config.js';
import { CompletedToolCall } from '../core/coreToolScheduler.js';
import { DiscoveredMCPTool } from '../tools/mcp-tool.js';
import { FileDiff } from '../tools/tools.js';
=======
import type { GenerateContentResponseUsageMetadata } from '@google/genai';
import type { Config } from '../config/config.js';
import type { ApprovalMode } from '../config/config.js';
import type { CompletedToolCall } from '../core/coreToolScheduler.js';
import { DiscoveredMCPTool } from '../tools/mcp-tool.js';
import type { DiffStat, FileDiff } from '../tools/tools.js';
>>>>>>> 76553622
import { AuthType } from '../core/contentGenerator.js';
import {
  getDecisionFromOutcome,
  ToolCallDecision,
} from './tool-call-decision.js';
import type { FileOperation } from './metrics.js';
export { ToolCallDecision };
import type { ToolRegistry } from '../tools/tool-registry.js';

export interface BaseTelemetryEvent {
  'event.name': string;
  /** Current timestamp in ISO 8601 format */
  'event.timestamp': string;
}

type CommonFields = keyof BaseTelemetryEvent;

export class StartSessionEvent implements BaseTelemetryEvent {
  'event.name': 'cli_config';
  'event.timestamp': string;
  model: string;
  embedding_model: string;
  sandbox_enabled: boolean;
  core_tools_enabled: string;
  approval_mode: string;
  api_key_enabled: boolean;
  vertex_ai_enabled: boolean;
  debug_enabled: boolean;
  mcp_servers: string;
  telemetry_enabled: boolean;
  telemetry_log_user_prompts_enabled: boolean;
  file_filtering_respect_git_ignore: boolean;
  mcp_servers_count: number;
  mcp_tools_count?: number;
  mcp_tools?: string;

  constructor(config: Config, toolRegistry?: ToolRegistry) {
    const generatorConfig = config.getContentGeneratorConfig();
    const mcpServers = config.getMcpServers();

    let useGemini = false;
    let useVertex = false;
    if (generatorConfig && generatorConfig.authType) {
      useGemini = generatorConfig.authType === AuthType.USE_GEMINI;
      useVertex = generatorConfig.authType === AuthType.USE_VERTEX_AI;
    }

    this['event.name'] = 'cli_config';
    this.model = config.getModel();
    this.embedding_model = config.getEmbeddingModel();
    this.sandbox_enabled =
      typeof config.getSandbox() === 'string' || !!config.getSandbox();
    this.core_tools_enabled = (config.getCoreTools() ?? []).join(',');
    this.approval_mode = config.getApprovalMode();
    this.api_key_enabled = useGemini || useVertex;
    this.vertex_ai_enabled = useVertex;
    this.debug_enabled = config.getDebugMode();
    this.mcp_servers = mcpServers ? Object.keys(mcpServers).join(',') : '';
    this.telemetry_enabled = config.getTelemetryEnabled();
    this.telemetry_log_user_prompts_enabled =
      config.getTelemetryLogPromptsEnabled();
    this.file_filtering_respect_git_ignore =
      config.getFileFilteringRespectGitIgnore();
    this.mcp_servers_count = mcpServers ? Object.keys(mcpServers).length : 0;
    if (toolRegistry) {
      const mcpTools = toolRegistry
        .getAllTools()
        .filter((tool) => tool instanceof DiscoveredMCPTool);
      this.mcp_tools_count = mcpTools.length;
      this.mcp_tools = mcpTools
        .map((tool) => (tool as DiscoveredMCPTool).name)
        .join(',');
    }
  }
}

export class EndSessionEvent implements BaseTelemetryEvent {
  'event.name': 'end_session';
  'event.timestamp': string;
  session_id?: string;

  constructor(config?: Config) {
    this['event.name'] = 'end_session';
    this['event.timestamp'] = new Date().toISOString();
    this.session_id = config?.getSessionId();
  }
}

export class UserPromptEvent implements BaseTelemetryEvent {
  'event.name': 'user_prompt';
  'event.timestamp': string;
  prompt_length: number;
  prompt_id: string;
  auth_type?: string;
  prompt?: string;

  constructor(
    prompt_length: number,
    prompt_Id: string,
    auth_type?: string,
    prompt?: string,
  ) {
    this['event.name'] = 'user_prompt';
    this['event.timestamp'] = new Date().toISOString();
    this.prompt_length = prompt_length;
    this.prompt_id = prompt_Id;
    this.auth_type = auth_type;
    this.prompt = prompt;
  }
}

export class ToolCallEvent implements BaseTelemetryEvent {
  'event.name': 'tool_call';
  'event.timestamp': string;
  function_name: string;
  function_args: Record<string, unknown>;
  duration_ms: number;
  success: boolean;
  decision?: ToolCallDecision;
  error?: string;
  error_type?: string;
  prompt_id: string;
  tool_type: 'native' | 'mcp';
  // eslint-disable-next-line @typescript-eslint/no-explicit-any
  metadata?: { [key: string]: any };

  constructor(call: CompletedToolCall) {
    this['event.name'] = 'tool_call';
    this['event.timestamp'] = new Date().toISOString();
    this.function_name = call.request.name;
    this.function_args = call.request.args;
    this.duration_ms = call.durationMs ?? 0;
    this.success = call.status === 'success';
    this.decision = call.outcome
      ? getDecisionFromOutcome(call.outcome)
      : undefined;
    this.error = call.response.error?.message;
    this.error_type = call.response.errorType;
    this.prompt_id = call.request.prompt_id;
    this.tool_type =
      typeof call.tool !== 'undefined' && call.tool instanceof DiscoveredMCPTool
        ? 'mcp'
        : 'native';

    if (
      call.status === 'success' &&
      typeof call.response.resultDisplay === 'object' &&
      call.response.resultDisplay !== null &&
      'diffStat' in call.response.resultDisplay
    ) {
      const diffStat = (call.response.resultDisplay as FileDiff).diffStat;
      if (diffStat) {
        this.metadata = {
          ai_added_lines: diffStat.ai_added_lines,
          ai_removed_lines: diffStat.ai_removed_lines,
          user_added_lines: diffStat.user_added_lines,
          user_removed_lines: diffStat.user_removed_lines,
        };
      }
    }
  }
}

export class ApiRequestEvent implements BaseTelemetryEvent {
  'event.name': 'api_request';
  'event.timestamp': string;
  model: string;
  prompt_id: string;
  request_text?: string;

  constructor(model: string, prompt_id: string, request_text?: string) {
    this['event.name'] = 'api_request';
    this['event.timestamp'] = new Date().toISOString();
    this.model = model;
    this.prompt_id = prompt_id;
    this.request_text = request_text;
  }
}

export class ApiErrorEvent implements BaseTelemetryEvent {
  'event.name': 'api_error';
  'event.timestamp': string; // ISO 8601
  response_id?: string;
  model: string;
  error: string;
  error_type?: string;
  status_code?: number | string;
  duration_ms: number;
  prompt_id: string;
  auth_type?: string;

  constructor(
    response_id: string | undefined,
    model: string,
    error: string,
    duration_ms: number,
    prompt_id: string,
    auth_type?: string,
    error_type?: string,
    status_code?: number | string,
  ) {
    this['event.name'] = 'api_error';
    this['event.timestamp'] = new Date().toISOString();
    this.response_id = response_id;
    this.model = model;
    this.error = error;
    this.error_type = error_type;
    this.status_code = status_code;
    this.duration_ms = duration_ms;
    this.prompt_id = prompt_id;
    this.auth_type = auth_type;
  }
}

export class ApiResponseEvent implements BaseTelemetryEvent {
  'event.name': 'api_response';
  'event.timestamp': string; // ISO 8601
  response_id: string;
  model: string;
  status_code?: number | string;
  duration_ms: number;
  error?: string;
  input_token_count: number;
  output_token_count: number;
  cached_content_token_count: number;
  thoughts_token_count: number;
  tool_token_count: number;
  total_token_count: number;
  response_text?: string;
  prompt_id: string;
  auth_type?: string;

  constructor(
    response_id: string,
    model: string,
    duration_ms: number,
    prompt_id: string,
    auth_type?: string,
    usage_data?: GenerateContentResponseUsageMetadata,
    response_text?: string,
    error?: string,
  ) {
    this['event.name'] = 'api_response';
    this['event.timestamp'] = new Date().toISOString();
    this.response_id = response_id;
    this.model = model;
    this.duration_ms = duration_ms;
    this.status_code = 200;
    this.input_token_count = usage_data?.promptTokenCount ?? 0;
    this.output_token_count = usage_data?.candidatesTokenCount ?? 0;
    this.cached_content_token_count = usage_data?.cachedContentTokenCount ?? 0;
    this.thoughts_token_count = usage_data?.thoughtsTokenCount ?? 0;
    this.tool_token_count = usage_data?.toolUsePromptTokenCount ?? 0;
    this.total_token_count = usage_data?.totalTokenCount ?? 0;
    this.response_text = response_text;
    this.error = error;
    this.prompt_id = prompt_id;
    this.auth_type = auth_type;
  }
}

export class FlashFallbackEvent implements BaseTelemetryEvent {
  'event.name': 'flash_fallback';
  'event.timestamp': string;
  auth_type: string;

  constructor(auth_type: string) {
    this['event.name'] = 'flash_fallback';
    this['event.timestamp'] = new Date().toISOString();
    this.auth_type = auth_type;
  }
}

export enum LoopType {
  CONSECUTIVE_IDENTICAL_TOOL_CALLS = 'consecutive_identical_tool_calls',
  CHANTING_IDENTICAL_SENTENCES = 'chanting_identical_sentences',
  LLM_DETECTED_LOOP = 'llm_detected_loop',
}

export class LoopDetectedEvent implements BaseTelemetryEvent {
  'event.name': 'loop_detected';
  'event.timestamp': string;
  loop_type: LoopType;
  prompt_id: string;

  constructor(loop_type: LoopType, prompt_id: string) {
    this['event.name'] = 'loop_detected';
    this['event.timestamp'] = new Date().toISOString();
    this.loop_type = loop_type;
    this.prompt_id = prompt_id;
  }
}

export class NextSpeakerCheckEvent implements BaseTelemetryEvent {
  'event.name': 'next_speaker_check';
  'event.timestamp': string;
  prompt_id: string;
  finish_reason: string;
  result: string;

  constructor(prompt_id: string, finish_reason: string, result: string) {
    this['event.name'] = 'next_speaker_check';
    this['event.timestamp'] = new Date().toISOString();
    this.prompt_id = prompt_id;
    this.finish_reason = finish_reason;
    this.result = result;
  }
}

export interface SlashCommandEvent extends BaseTelemetryEvent {
  'event.name': 'slash_command';
  'event.timestamp': string;
  command: string;
  subcommand?: string;
  status?: SlashCommandStatus;
}

export function makeSlashCommandEvent({
  command,
  subcommand,
  status,
}: Omit<SlashCommandEvent, CommonFields>): SlashCommandEvent {
  return {
    'event.name': 'slash_command',
    'event.timestamp': new Date().toISOString(),
    command,
    subcommand,
    status,
  };
}

export enum SlashCommandStatus {
  SUCCESS = 'success',
  ERROR = 'error',
}

export interface ChatCompressionEvent extends BaseTelemetryEvent {
  'event.name': 'chat_compression';
  'event.timestamp': string;
  tokens_before: number;
  tokens_after: number;
}

export function makeChatCompressionEvent({
  tokens_before,
  tokens_after,
}: Omit<ChatCompressionEvent, CommonFields>): ChatCompressionEvent {
  return {
    'event.name': 'chat_compression',
    'event.timestamp': new Date().toISOString(),
    tokens_before,
    tokens_after,
  };
}

export class MalformedJsonResponseEvent implements BaseTelemetryEvent {
  'event.name': 'malformed_json_response';
  'event.timestamp': string;
  model: string;

  constructor(model: string) {
    this['event.name'] = 'malformed_json_response';
    this['event.timestamp'] = new Date().toISOString();
    this.model = model;
  }
}

export enum IdeConnectionType {
  START = 'start',
  SESSION = 'session',
}

export class IdeConnectionEvent {
  'event.name': 'ide_connection';
  'event.timestamp': string;
  connection_type: IdeConnectionType;

  constructor(connection_type: IdeConnectionType) {
    this['event.name'] = 'ide_connection';
    this['event.timestamp'] = new Date().toISOString();
    this.connection_type = connection_type;
  }
}

export class ConversationFinishedEvent {
  'event_name': 'conversation_finished';
  'event.timestamp': string; // ISO 8601;
  approvalMode: ApprovalMode;
  turnCount: number;

  constructor(approvalMode: ApprovalMode, turnCount: number) {
    this['event_name'] = 'conversation_finished';
    this['event.timestamp'] = new Date().toISOString();
    this.approvalMode = approvalMode;
    this.turnCount = turnCount;
  }
}

export class KittySequenceOverflowEvent {
  'event.name': 'kitty_sequence_overflow';
  'event.timestamp': string; // ISO 8601
  sequence_length: number;
  truncated_sequence: string;
  constructor(sequence_length: number, truncated_sequence: string) {
    this['event.name'] = 'kitty_sequence_overflow';
    this['event.timestamp'] = new Date().toISOString();
    this.sequence_length = sequence_length;
    // Truncate to first 20 chars for logging (avoid logging sensitive data)
    this.truncated_sequence = truncated_sequence.substring(0, 20);
  }
}

<<<<<<< HEAD
=======
export class FileOperationEvent implements BaseTelemetryEvent {
  'event.name': 'file_operation';
  'event.timestamp': string;
  tool_name: string;
  operation: FileOperation;
  lines?: number;
  mimetype?: string;
  extension?: string;
  diff_stat?: DiffStat;
  programming_language?: string;

  constructor(
    tool_name: string,
    operation: FileOperation,
    lines?: number,
    mimetype?: string,
    extension?: string,
    diff_stat?: DiffStat,
    programming_language?: string,
  ) {
    this['event.name'] = 'file_operation';
    this['event.timestamp'] = new Date().toISOString();
    this.tool_name = tool_name;
    this.operation = operation;
    this.lines = lines;
    this.mimetype = mimetype;
    this.extension = extension;
    this.diff_stat = diff_stat;
    this.programming_language = programming_language;
  }
}

>>>>>>> 76553622
// Add these new event interfaces
export class InvalidChunkEvent implements BaseTelemetryEvent {
  'event.name': 'invalid_chunk';
  'event.timestamp': string;
  error_message?: string; // Optional: validation error details

  constructor(error_message?: string) {
    this['event.name'] = 'invalid_chunk';
    this['event.timestamp'] = new Date().toISOString();
    this.error_message = error_message;
  }
}

export class ContentRetryEvent implements BaseTelemetryEvent {
  'event.name': 'content_retry';
  'event.timestamp': string;
  attempt_number: number;
  error_type: string; // e.g., 'EmptyStreamError'
  retry_delay_ms: number;

  constructor(
    attempt_number: number,
    error_type: string,
    retry_delay_ms: number,
  ) {
    this['event.name'] = 'content_retry';
    this['event.timestamp'] = new Date().toISOString();
    this.attempt_number = attempt_number;
    this.error_type = error_type;
    this.retry_delay_ms = retry_delay_ms;
  }
}

export class ContentRetryFailureEvent implements BaseTelemetryEvent {
  'event.name': 'content_retry_failure';
  'event.timestamp': string;
  total_attempts: number;
  final_error_type: string;
  total_duration_ms?: number; // Optional: total time spent retrying

  constructor(
    total_attempts: number,
    final_error_type: string,
    total_duration_ms?: number,
  ) {
    this['event.name'] = 'content_retry_failure';
    this['event.timestamp'] = new Date().toISOString();
    this.total_attempts = total_attempts;
    this.final_error_type = final_error_type;
    this.total_duration_ms = total_duration_ms;
  }
}

export type TelemetryEvent =
  | StartSessionEvent
  | EndSessionEvent
  | UserPromptEvent
  | ToolCallEvent
  | ApiRequestEvent
  | ApiErrorEvent
  | ApiResponseEvent
  | FlashFallbackEvent
  | LoopDetectedEvent
  | NextSpeakerCheckEvent
  | KittySequenceOverflowEvent
  | MalformedJsonResponseEvent
  | IdeConnectionEvent
<<<<<<< HEAD
  | SlashCommandEvent
=======
  | ConversationFinishedEvent
  | SlashCommandEvent
  | FileOperationEvent
>>>>>>> 76553622
  | InvalidChunkEvent
  | ContentRetryEvent
  | ContentRetryFailureEvent;<|MERGE_RESOLUTION|>--- conflicted
+++ resolved
@@ -4,20 +4,12 @@
  * SPDX-License-Identifier: Apache-2.0
  */
 
-<<<<<<< HEAD
-import { GenerateContentResponseUsageMetadata } from '@google/genai';
-import { Config } from '../config/config.js';
-import { CompletedToolCall } from '../core/coreToolScheduler.js';
-import { DiscoveredMCPTool } from '../tools/mcp-tool.js';
-import { FileDiff } from '../tools/tools.js';
-=======
 import type { GenerateContentResponseUsageMetadata } from '@google/genai';
 import type { Config } from '../config/config.js';
 import type { ApprovalMode } from '../config/config.js';
 import type { CompletedToolCall } from '../core/coreToolScheduler.js';
 import { DiscoveredMCPTool } from '../tools/mcp-tool.js';
 import type { DiffStat, FileDiff } from '../tools/tools.js';
->>>>>>> 76553622
 import { AuthType } from '../core/contentGenerator.js';
 import {
   getDecisionFromOutcome,
@@ -430,8 +422,6 @@
   }
 }
 
-<<<<<<< HEAD
-=======
 export class FileOperationEvent implements BaseTelemetryEvent {
   'event.name': 'file_operation';
   'event.timestamp': string;
@@ -464,7 +454,6 @@
   }
 }
 
->>>>>>> 76553622
 // Add these new event interfaces
 export class InvalidChunkEvent implements BaseTelemetryEvent {
   'event.name': 'invalid_chunk';
@@ -532,13 +521,9 @@
   | KittySequenceOverflowEvent
   | MalformedJsonResponseEvent
   | IdeConnectionEvent
-<<<<<<< HEAD
-  | SlashCommandEvent
-=======
   | ConversationFinishedEvent
   | SlashCommandEvent
   | FileOperationEvent
->>>>>>> 76553622
   | InvalidChunkEvent
   | ContentRetryEvent
   | ContentRetryFailureEvent;