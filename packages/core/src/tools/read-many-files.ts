--- conflicted
+++ resolved
@@ -302,19 +302,6 @@
     }
 
     try {
-<<<<<<< HEAD
-      const patterns = searchPatterns.map((p) => p.replace(/\\/g, '/'));
-      const entries: string[] = await glob(patterns, {
-        cwd: this.config.getTargetDir(),
-        ignore: effectiveExcludes,
-        nodir: true,
-        dot: true,
-        absolute: true,
-        nocase: true,
-        signal,
-        withFileTypes: false,
-      });
-=======
       const allEntries = new Set<string>();
       const workspaceDirs = this.config.getWorkspaceContext().getDirectories();
 
@@ -336,7 +323,6 @@
         }
       }
       const entries = Array.from(allEntries);
->>>>>>> 42a03368
 
       const gitFilteredEntries = fileFilteringOptions.respectGitIgnore
         ? fileDiscovery
