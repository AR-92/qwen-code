/**
 * @license
 * Copyright 2025 Google LLC
 * SPDX-License-Identifier: Apache-2.0
 */

import type { Mock } from 'vitest';
import { vi, describe, it, expect, beforeEach } from 'vitest';
import { clearCommand } from './clearCommand.js';
import { type CommandContext } from './types.js';
import { createMockCommandContext } from '../../test-utils/mockCommandContext.js';

// Mock the telemetry service
vi.mock('@qwen-code/qwen-code-core', async () => {
  const actual = await vi.importActual('@qwen-code/qwen-code-core');
  return {
    ...actual,
    uiTelemetryService: {
      resetLastPromptTokenCount: vi.fn(),
    },
  };
});

<<<<<<< HEAD
import { GeminiClient, uiTelemetryService } from '@qwen-code/qwen-code-core';
=======
import type { GeminiClient } from '@google/gemini-cli-core';
import { uiTelemetryService } from '@google/gemini-cli-core';
>>>>>>> 76553622

describe('clearCommand', () => {
  let mockContext: CommandContext;
  let mockResetChat: ReturnType<typeof vi.fn>;

  beforeEach(() => {
    mockResetChat = vi.fn().mockResolvedValue(undefined);
    vi.clearAllMocks();

    mockContext = createMockCommandContext({
      services: {
        config: {
          getGeminiClient: () =>
            ({
              resetChat: mockResetChat,
            }) as unknown as GeminiClient,
        },
      },
    });
  });

  it('should set debug message, reset chat, reset telemetry, and clear UI when config is available', async () => {
    if (!clearCommand.action) {
      throw new Error('clearCommand must have an action.');
    }

    await clearCommand.action(mockContext, '');

    expect(mockContext.ui.setDebugMessage).toHaveBeenCalledWith(
      'Clearing terminal and resetting chat.',
    );
    expect(mockContext.ui.setDebugMessage).toHaveBeenCalledTimes(1);

    expect(mockResetChat).toHaveBeenCalledTimes(1);
    expect(uiTelemetryService.resetLastPromptTokenCount).toHaveBeenCalledTimes(
      1,
    );
    expect(mockContext.ui.clear).toHaveBeenCalledTimes(1);

    // Check the order of operations.
    const setDebugMessageOrder = (mockContext.ui.setDebugMessage as Mock).mock
      .invocationCallOrder[0];
    const resetChatOrder = mockResetChat.mock.invocationCallOrder[0];
    const resetTelemetryOrder = (
      uiTelemetryService.resetLastPromptTokenCount as Mock
    ).mock.invocationCallOrder[0];
    const clearOrder = (mockContext.ui.clear as Mock).mock
      .invocationCallOrder[0];

    expect(setDebugMessageOrder).toBeLessThan(resetChatOrder);
    expect(resetChatOrder).toBeLessThan(resetTelemetryOrder);
    expect(resetTelemetryOrder).toBeLessThan(clearOrder);
  });

  it('should not attempt to reset chat if config service is not available', async () => {
    if (!clearCommand.action) {
      throw new Error('clearCommand must have an action.');
    }

    const nullConfigContext = createMockCommandContext({
      services: {
        config: null,
      },
    });

    await clearCommand.action(nullConfigContext, '');

    expect(nullConfigContext.ui.setDebugMessage).toHaveBeenCalledWith(
      'Clearing terminal.',
    );
    expect(mockResetChat).not.toHaveBeenCalled();
    expect(uiTelemetryService.resetLastPromptTokenCount).toHaveBeenCalledTimes(
      1,
    );
    expect(nullConfigContext.ui.clear).toHaveBeenCalledTimes(1);
  });
});<|MERGE_RESOLUTION|>--- conflicted
+++ resolved
@@ -21,12 +21,8 @@
   };
 });
 
-<<<<<<< HEAD
-import { GeminiClient, uiTelemetryService } from '@qwen-code/qwen-code-core';
-=======
-import type { GeminiClient } from '@google/gemini-cli-core';
-import { uiTelemetryService } from '@google/gemini-cli-core';
->>>>>>> 76553622
+import type { GeminiClient } from '@qwen-code/qwen-code-core';
+import { uiTelemetryService } from '@qwen-code/qwen-code-core';
 
 describe('clearCommand', () => {
   let mockContext: CommandContext;
