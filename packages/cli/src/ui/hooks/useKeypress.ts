/**
 * @license
 * Copyright 2025 Google LLC
 * SPDX-License-Identifier: Apache-2.0
 */

import { useEffect } from 'react';
<<<<<<< HEAD
import {
  useKeypressContext,
  KeypressHandler,
  Key,
} from '../contexts/KeypressContext.js';

export { Key };
=======
import type { KeypressHandler, Key } from '../contexts/KeypressContext.js';
import { useKeypressContext } from '../contexts/KeypressContext.js';

export type { Key };
>>>>>>> 76553622

/**
 * A hook that listens for keypress events from stdin.
 *
 * @param onKeypress - The callback function to execute on each keypress.
 * @param options - Options to control the hook's behavior.
 * @param options.isActive - Whether the hook should be actively listening for input.
 */
export function useKeypress(
  onKeypress: KeypressHandler,
  { isActive }: { isActive: boolean },
) {
  const { subscribe, unsubscribe } = useKeypressContext();

  useEffect(() => {
    if (!isActive) {
      return;
    }

    subscribe(onKeypress);
    return () => {
      unsubscribe(onKeypress);
    };
  }, [isActive, onKeypress, subscribe, unsubscribe]);
}<|MERGE_RESOLUTION|>--- conflicted
+++ resolved
@@ -5,20 +5,10 @@
  */
 
 import { useEffect } from 'react';
-<<<<<<< HEAD
-import {
-  useKeypressContext,
-  KeypressHandler,
-  Key,
-} from '../contexts/KeypressContext.js';
-
-export { Key };
-=======
 import type { KeypressHandler, Key } from '../contexts/KeypressContext.js';
 import { useKeypressContext } from '../contexts/KeypressContext.js';
 
 export type { Key };
->>>>>>> 76553622
 
 /**
  * A hook that listens for keypress events from stdin.
