--- conflicted
+++ resolved
@@ -32,18 +32,6 @@
 
 jobs:
   triage-issue:
-<<<<<<< HEAD
-=======
-    if: |-
-      github.repository == 'google-gemini/gemini-cli' &&
-      (github.event_name == 'issues' ||
-       github.event_name == 'workflow_dispatch' ||
-       (github.event_name == 'issue_comment' &&
-       contains(github.event.comment.body, '@gemini-cli /triage') &&
-       (github.event.comment.author_association == 'OWNER' ||
-        github.event.comment.author_association == 'MEMBER' ||
-        github.event.comment.author_association == 'COLLABORATOR')))
->>>>>>> 25821739
     timeout-minutes: 5
     if: ${{ github.repository == 'QwenLM/qwen-code' }}
     permissions:
@@ -55,24 +43,8 @@
       cancel-in-progress: true
     runs-on: ubuntu-latest
     steps:
-<<<<<<< HEAD
       - name: Run Qwen Issue Triage
         uses: QwenLM/qwen-code-action@5fd6818d04d64e87d255ee4d5f77995e32fbf4c2
-=======
-      - name: 'Checkout'
-        uses: 'actions/checkout@08c6903cd8c0fde910a37f88322edcfb5dd907a8' # ratchet:actions/checkout@v5
-
-      - name: 'Generate GitHub App Token'
-        id: 'generate_token'
-        uses: 'actions/create-github-app-token@a8d616148505b5069dccd32f177bb87d7f39123b' # ratchet:actions/create-github-app-token@v2
-        with:
-          app-id: '${{ secrets.APP_ID }}'
-          private-key: '${{ secrets.PRIVATE_KEY }}'
-
-      - name: 'Run Gemini Issue Triage'
-        uses: 'google-github-actions/run-gemini-cli@06123c6a203eb7a964ce3be7c48479cc66059f23' # ratchet:google-github-actions/run-gemini-cli@v0
-        id: 'gemini_issue_triage'
->>>>>>> 25821739
         env:
           GITHUB_TOKEN: ${{ secrets.GITHUB_TOKEN }}
           ISSUE_TITLE: ${{ github.event.issue.title }}
